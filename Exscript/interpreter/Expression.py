<<<<<<< HEAD
# 
# Copyright (C) 2010-2017 Samuel Abels
# The MIT License (MIT)
# 
# Permission is hereby granted, free of charge, to any person obtaining
# a copy of this software and associated documentation files
# (the "Software"), to deal in the Software without restriction,
# including without limitation the rights to use, copy, modify, merge,
# publish, distribute, sublicense, and/or sell copies of the Software,
# and to permit persons to whom the Software is furnished to do so,
# subject to the following conditions:
# 
# The above copyright notice and this permission notice shall be
# included in all copies or substantial portions of the Software.
# 
# THE SOFTWARE IS PROVIDED "AS IS", WITHOUT WARRANTY OF ANY KIND,
# EXPRESS OR IMPLIED, INCLUDING BUT NOT LIMITED TO THE WARRANTIES OF
# MERCHANTABILITY, FITNESS FOR A PARTICULAR PURPOSE AND NONINFRINGEMENT.
# IN NO EVENT SHALL THE AUTHORS OR COPYRIGHT HOLDERS BE LIABLE FOR ANY
# CLAIM, DAMAGES OR OTHER LIABILITY, WHETHER IN AN ACTION OF CONTRACT,
# TORT OR OTHERWISE, ARISING FROM, OUT OF OR IN CONNECTION WITH THE
# SOFTWARE OR THE USE OR OTHER DEALINGS IN THE SOFTWARE.
=======
from __future__ import print_function
# Copyright (C) 2007-2010 Samuel Abels.
#
# This program is free software; you can redistribute it and/or modify
# it under the terms of the GNU General Public License version 2, as
# published by the Free Software Foundation.
#
# This program is distributed in the hope that it will be useful,
# but WITHOUT ANY WARRANTY; without even the implied warranty of
# MERCHANTABILITY or FITNESS FOR A PARTICULAR PURPOSE.  See the
# GNU General Public License for more details.
#
# You should have received a copy of the GNU General Public License
# along with this program; if not, write to the Free Software
# Foundation, Inc., 59 Temple Place, Suite 330, Boston, MA  02111-1307  USA
>>>>>>> 36d40e25
from Exscript.parselib                   import Token
from Exscript.interpreter.ExpressionNode import ExpressionNode

class Expression(Token):
    def __init__(self, lexer, parser, parent):
        Token.__init__(self, 'Expression', lexer, parser, parent)

        # Parse the expression.
        self.root = ExpressionNode(lexer, parser, parent)

        # Reorder the tree according to the operator priorities.
        self.prioritize(self.root)
        self.mark_end()


    def prioritize(self, start, prio = 1):
        #print "Prioritizing from", start.op, "with prio", prio, (start.lft, start.rgt)
        if prio == 6:
            return
        root = start
        while root is not None and root.priority() <= prio:
            root = root.rgt
        if root is None:
            self.prioritize(start, prio + 1)
            return

        # Find the next node that has the current priority.
        previous = root
        current  = root.rgt
        while current is not None and current.priority() != prio:
            previous = current
            current  = current.rgt
        if current is None:
            self.prioritize(start, prio + 1)
            return

        # Reparent the expressions.
        #print "Prio of", root.op, 'is higher than', current.op
        previous.rgt = current.lft
        current.lft  = root

        # Change the pointer of the parent of the root node.
        # If this was the root of the entire tree we need to change that as
        # well.
        if root.parent_node is None:
            self.root = current
        elif root.parent_node.lft == root:
            root.parent_node.lft = current
        elif root.parent_node.rgt == root:
            root.parent_node.rgt = current

        root.parent_node = current

        # Go ahead prioritizing the children.
        self.prioritize(current.lft, prio + 1)
        self.prioritize(current.rgt, prio)

    def value(self, context):
        return self.root.value(context)

    def dump(self, indent = 0):
        print((' ' * indent) + self.name, 'start')
        self.root.dump(indent + 1)
        print((' ' * indent) + self.name, 'end.')<|MERGE_RESOLUTION|>--- conflicted
+++ resolved
@@ -1,4 +1,3 @@
-<<<<<<< HEAD
 # 
 # Copyright (C) 2010-2017 Samuel Abels
 # The MIT License (MIT)
@@ -21,24 +20,8 @@
 # CLAIM, DAMAGES OR OTHER LIABILITY, WHETHER IN AN ACTION OF CONTRACT,
 # TORT OR OTHERWISE, ARISING FROM, OUT OF OR IN CONNECTION WITH THE
 # SOFTWARE OR THE USE OR OTHER DEALINGS IN THE SOFTWARE.
-=======
 from __future__ import print_function
-# Copyright (C) 2007-2010 Samuel Abels.
-#
-# This program is free software; you can redistribute it and/or modify
-# it under the terms of the GNU General Public License version 2, as
-# published by the Free Software Foundation.
-#
-# This program is distributed in the hope that it will be useful,
-# but WITHOUT ANY WARRANTY; without even the implied warranty of
-# MERCHANTABILITY or FITNESS FOR A PARTICULAR PURPOSE.  See the
-# GNU General Public License for more details.
-#
-# You should have received a copy of the GNU General Public License
-# along with this program; if not, write to the Free Software
-# Foundation, Inc., 59 Temple Place, Suite 330, Boston, MA  02111-1307  USA
->>>>>>> 36d40e25
-from Exscript.parselib                   import Token
+from Exscript.parselib import Token
 from Exscript.interpreter.ExpressionNode import ExpressionNode
 
 class Expression(Token):
