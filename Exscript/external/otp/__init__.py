--- conflicted
+++ resolved
@@ -1,4 +1,3 @@
-<<<<<<< HEAD
 # 
 # Copyright (C) 2010-2017 Samuel Abels
 # The MIT License (MIT)
@@ -21,9 +20,7 @@
 # CLAIM, DAMAGES OR OTHER LIABILITY, WHETHER IN AN ACTION OF CONTRACT,
 # TORT OR OTHERWISE, ARISING FROM, OUT OF OR IN CONNECTION WITH THE
 # SOFTWARE OR THE USE OR OTHER DEALINGS IN THE SOFTWARE.
-=======
 from __future__ import absolute_import
->>>>>>> 36d40e25
 __all__ = ['otp'],
 
 from .otp import generate